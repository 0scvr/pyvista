"""
vtki plotting module
"""
import time
import logging
import ctypes
import PIL.Image
from subprocess import Popen, PIPE
import os
import colorsys
import collections

import vtk
from vtk.util import numpy_support as VN

import numpy as np
import vtki
from vtki.utilities import get_scalar, wrap, is_vtki_obj, numpy_to_texture
from vtki.export import export_plotter_vtkjs
import imageio


MAX_N_COLOR_BARS = 10
PV_BACKGROUND = [82/255., 87/255., 110/255.]
FONT_KEYS = {'arial': vtk.VTK_ARIAL,
             'courier': vtk.VTK_COURIER,
             'times': vtk.VTK_TIMES}


log = logging.getLogger(__name__)
log.setLevel('CRITICAL')


rcParams = {
    'background' : [0.3, 0.3, 0.3],
    'camera' : {
        'position' : [1, 1, 1],
        'viewup' : [0, 0, 1],
    },
    'window_size' : [1024, 768],
    'font' : {
        'family' : 'courier',
        'size' : 12,
        'title_size': None,
        'label_size' : None,
        'color' : [1, 1, 1],
    },
    'cmap' : 'jet',
    'color' : 'white',
    'outline_color' : 'white',
    'colorbar' : {
        'width' : 0.60,
        'height' : 0.08,
        'position_x' : 0.35,
        'position_y' : 0.02,
    },
    'show_edges' : False,
    'lighting': True,
}

DEFAULT_THEME = dict(rcParams)

def set_plot_theme(theme):
    """Set the plotting parameters to a predefined theme"""
    if theme.lower() in ['paraview', 'pv']:
        rcParams['background'] = PV_BACKGROUND
        rcParams['cmap'] = 'coolwarm'
        rcParams['font']['family'] = 'arial'
        rcParams['font']['label_size'] = 16
        rcParams['show_edges'] = False
    elif theme.lower() in ['document', 'doc', 'paper', 'report']:
        rcParams['background'] = 'white'
        rcParams['cmap'] = 'coolwarm'
        rcParams['font']['color'] = 'black'
        rcParams['show_edges'] = False
        rcParams['color'] = 'orange'
        rcParams['outline_color'] = 'black'
    elif theme.lower() in ['default']:
        for k,v in DEFAULT_THEME.items():
            rcParams[k] = v


def run_from_ipython():
    """ returns True when run from IPython """
    try:
        __IPYTHON__
        return True
    except NameError:
        return False


def _raise_not_matching(scalars, mesh):
    raise Exception('Number of scalars (%d) ' % scalars.size +
                    'must match either the number of points ' +
                    '(%d) ' % mesh.GetNumberOfPoints() +
                    'or the number of cells ' +
                    '(%d) ' % mesh.GetNumberOfCells())

def _remove_mapper_from_plotter(plotter, actor, reset_camera):
    """removes this actor's mapper from the given plotter's _scalar_bar_mappers"""
    try:
        mapper = actor.GetMapper()
    except AttributeError:
        return
    for name in list(plotter._scalar_bar_mappers.keys()):
        try:
            plotter._scalar_bar_mappers[name].remove(mapper)
        except ValueError:
            pass
        if len(plotter._scalar_bar_mappers[name]) < 1:
            plotter._scalar_bar_mappers.pop(name)
            plotter._scalar_bar_ranges.pop(name)
            plotter.remove_actor(plotter._scalar_bar_actors.pop(name), reset_camera=reset_camera)
            plotter._scalar_bar_slots.add(plotter._scalar_bar_slot_lookup.pop(name))
    return


def plot(var_item, off_screen=False, full_screen=False, screenshot=None,
         interactive=True, cpos=None, window_size=None,
         show_bounds=False, show_axes=True, notebook=None, background=None,
         text='', **kwargs):
    """
    Convenience plotting function for a vtk or numpy object.

    Parameters
    ----------
    item : vtk or numpy object
        VTK object or numpy array to be plotted.

    off_screen : bool
        Plots off screen when True.  Helpful for saving screenshots
        without a window popping up.

    full_screen : bool, optional
        Opens window in full screen.  When enabled, ignores window_size.
        Default False.

    screenshot : str or bool, optional
        Saves screenshot to file when enabled.  See:
        help(vtkinterface.Plotter.screenshot).  Default disabled.

        When True, takes screenshot and returns numpy array of image.

    window_size : list, optional
        Window size in pixels.  Defaults to [1024, 768]

    show_bounds : bool, optional
        Shows mesh bounds when True.  Default False.

    notebook : bool, optional
        When True, the resulting plot is placed inline a jupyter notebook.
        Assumes a jupyter console is active.

    show_axes : bool, optional
        Shows a vtk axes widget.  Enabled by default.

    text : str, optional
        Adds text at the bottom of the plot.

    **kwargs : optional keyword arguments
        See help(Plotter.add_mesh) for additional options.

    Returns
    -------
    cpos : list
        List of camera position, focal point, and view up.

    img :  numpy.ndarray
        Array containing pixel RGB and alpha.  Sized:
        [Window height x Window width x 3] for transparent_background=False
        [Window height x Window width x 4] for transparent_background=True
        Returned only when screenshot enabled

    """
    if notebook is None:
        if run_from_ipython():
            notebook = type(get_ipython()).__module__.startswith('ipykernel.')

    if notebook:
        off_screen = notebook
    plotter = Plotter(off_screen=off_screen, notebook=notebook)
    if show_axes:
        plotter.add_axes()

    plotter.set_background(background)

    if isinstance(var_item, list):
        if len(var_item) == 2:  # might be arrows
            isarr_0 = isinstance(var_item[0], np.ndarray)
            isarr_1 = isinstance(var_item[1], np.ndarray)
            if isarr_0 and isarr_1:
                plotter.add_arrows(var_item[0], var_item[1])
            else:
                for item in var_item:
                    plotter.add_mesh(item, **kwargs)
        else:
            for item in var_item:
                plotter.add_mesh(item, **kwargs)
    else:
        plotter.add_mesh(var_item, **kwargs)

    if text:
        plotter.add_text(text)

    if show_bounds:
        plotter.add_bounds_axes()

    if cpos is None:
        cpos = plotter.get_default_cam_pos()
        plotter.camera_position = cpos
        plotter.camera_set = False
    else:
        plotter.camera_position = cpos

    result = plotter.show(window_size=window_size,
                        auto_close=False,
                        interactive=interactive,
                        full_screen=full_screen,
                        screenshot=screenshot)

    # close and return camera position and maybe image
    plotter.close()

    # Result will be handled by plotter.show(): cpos or [cpos, img]
    return result


def plot_arrows(cent, direction, **kwargs):
    """
    Plots arrows as vectors

    Parameters
    ----------
    cent : np.ndarray
        Accepts a single 3d point or array of 3d points.

    directions : np.ndarray
        Accepts a single 3d point or array of 3d vectors.
        Must contain the same number of items as cent.

    **kwargs : additional arguments, optional
        See help(vtki.Plot)

    Returns
    -------
    Same as Plot.  See help(vtki.Plot)

    """
    return plot([cent, direction], **kwargs)


def running_xserver():
    """
    Check if x server is running

    Returns
    -------
    running_xserver : bool
        True when on Linux and running an xserver.  Returns None when
        on a non-linux platform.

    """
    try:
        p = Popen(["xset", "-q"], stdout=PIPE, stderr=PIPE)
        p.communicate()
        return p.returncode == 0
    except:
        False


class BasePlotter(object):
    """
    Base plotter class to be used by the Plotter and VtkInteractor
    classes
    """

    def __init__(self):
        self.renderer = vtk.vtkRenderer()
        # This is a private variable to keep track of how many colorbars exist
        # This allows us to keep adding colorbars without overlapping
        self._scalar_bar_slots = set(range(MAX_N_COLOR_BARS))
        self._scalar_bar_slot_lookup = {}
        # This keeps track of scalar names already plotted and their ranges
        self._scalar_bar_ranges = {}
        self._scalar_bar_mappers = {}
        self._scalar_bar_actors = {}
        self._actors = {}
        # track if the camera has been setup
        self.camera_set = False
        self.first_time = True
        # Keep track of the scale
        self.scale = [1.0, 1.0, 1.0]
        self._labels = []
        self.cube_axes_actors = []

    def update_bounds_axes(self):
        """Update the bounds axes of the render window """
        for actor in self.cube_axes_actors:
            actor.SetBounds(self.bounds)

    @property
    def bounds(self):
        """ Bounds of all actors present in the rendering window """
        the_bounds = [np.inf, -np.inf, np.inf, -np.inf, np.inf, -np.inf]

        def _update_bounds(bounds):
            def update_axis(ax):
                if bounds[ax*2] < the_bounds[ax*2]:
                    the_bounds[ax*2] = bounds[ax*2]
                if bounds[ax*2+1] > the_bounds[ax*2+1]:
                    the_bounds[ax*2+1] = bounds[ax*2+1]
            for ax in range(3):
                update_axis(ax)
            return

        for name, actor in self._actors.items():
            if isinstance(actor, vtk.vtkCubeAxesActor):
                continue
            if hasattr(actor, 'GetBounds') and actor.GetBounds() is not None:
                _update_bounds(actor.GetBounds())

        return the_bounds

    @property
    def center(self):
        bounds = self.bounds
        x = (bounds[1] + bounds[0])/2
        y = (bounds[3] + bounds[2])/2
        z = (bounds[5] + bounds[4])/2
        return [x, y, z]

    def clear(self):
        """ Clears plot by removing all actors and properties """
        self.renderer.RemoveAllViewProps()
        self._scalar_bar_slots = set(range(MAX_N_COLOR_BARS))
        self._scalar_bar_slot_lookup = {}
        self._scalar_bar_ranges = {}
        self._scalar_bar_mappers = {}
        self._scalar_bar_actors = {}

    def enable_trackball_style(self):
        """ sets the interacto style to trackball """
        istyle = vtk.vtkInteractorStyleTrackballCamera()
        self.iren.SetInteractorStyle(istyle)

    def set_focus(self, point):
        """ sets focus to a point """
        if isinstance(point, np.ndarray):
            if point.ndim != 1:
                point = point.ravel()
        self.camera.SetFocalPoint(point)
        self._render()

    def _render(self):
        """ redraws render window if the render window exists """
        if hasattr(self, 'ren_win'):
            if hasattr(self, 'render_trigger'):
                self.render_trigger.emit()
            elif not self.first_time:
                self.render()

    def _updatae_axes_color(self, color):
        """Internal helper to set the axes label color"""
        prop_x = self.axes_actor.GetXAxisCaptionActor2D().GetCaptionTextProperty()
        prop_y = self.axes_actor.GetYAxisCaptionActor2D().GetCaptionTextProperty()
        prop_z = self.axes_actor.GetZAxisCaptionActor2D().GetCaptionTextProperty()
        if color is None:
            color = rcParams['font']['color']
        color = parse_color(color)
        for prop in [prop_x, prop_y, prop_z]:
            prop.SetColor(color[0], color[1], color[2])
            prop.SetShadow(False)
        return

    def add_axes(self, interactive=False, color=None):
        """ Add an interactive axes widget """
        if hasattr(self, 'axes_widget'):
            self.axes_widget.SetInteractive(interactive)
            self._updatae_axes_color(color)
            # raise Exception('Plotter already has an axes widget')
            return
        self.axes_actor = vtk.vtkAxesActor()
        self.axes_widget = vtk.vtkOrientationMarkerWidget()
        self.axes_widget.SetOrientationMarker(self.axes_actor)
        if hasattr(self, 'iren'):
            self.axes_widget.SetInteractor(self.iren)
            self.axes_widget.SetEnabled(1)
            self.axes_widget.SetInteractive(interactive)
        # Set the color
        self._updatae_axes_color(color)


    def get_default_cam_pos(self):
        """
        Returns the default focal points and viewup. Uses ResetCamera to
        make a useful view.
        """
        focal_pt = self.center
        return [np.array(rcParams['camera']['position']) + np.array(focal_pt),
                focal_pt, rcParams['camera']['viewup']]

    def key_press_event(self, obj, event):
        """ Listens for key press event """
        key = self.iren.GetKeySym()
        log.debug('Key %s pressed' % key)
        if key == 'q':
            self.q_pressed = True
        elif key == 'b':
            self.observer = self.iren.AddObserver('LeftButtonPressEvent',
                                                  self.left_button_down)

    def left_button_down(self, obj, event_type):
        # Get 2D click location on window
        clickPos = self.iren.GetEventPosition()

        # Get corresponding click location in the 3D plot
        picker = vtk.vtkWorldPointPicker()
        picker.Pick(clickPos[0], clickPos[1], 0, self.renderer)
        self.pickpoint = np.asarray(picker.GetPickPosition()).reshape((-1, 3))
        if np.any(np.isnan(self.pickpoint)):
            self.pickpoint[:] = 0

    def update(self, stime=1, force_redraw=True):
        """
        Update window, redraw, process messages query

        Parameters
        ----------
        stime : int, optional
            Duration of timer that interrupt vtkRenderWindowInteractor in
            milliseconds.

        force_redraw : bool, optional
            Call vtkRenderWindowInteractor.Render() immediately.
        """

        if stime <= 0:
            stime = 1

        curr_time = time.time()
        if Plotter.last_update_time > curr_time:
            Plotter.last_update_time = curr_time

        if not hasattr(self, 'iren'):
            return

        update_rate = self.iren.GetDesiredUpdateRate()
        if (curr_time - Plotter.last_update_time) > (1.0/update_rate):
            self.right_timer_id = self.iren.CreateRepeatingTimer(stime)

            self.iren.Start()
            self.iren.DestroyTimer(self.right_timer_id)

            self._render()
            Plotter.last_update_time = curr_time
        else:
            if force_redraw:
                self.iren.Render()

    def add_mesh(self, mesh, color=None, style=None,
                 scalars=None, rng=None, stitle=None, show_edges=None,
                 point_size=5.0, opacity=1, line_width=None, flip_scalars=False,
                 lighting=None, n_colors=256, interpolate_before_map=False,
                 cmap=None, label=None, reset_camera=None, scalar_bar_args=None,
                 multi_colors=False, name=None, texture=None,
                 render_points_as_spheres=False, render_lines_as_tubes=False,
                 edge_color='black', ambient=0.2, **kwargs):
        """
        Adds a unstructured, structured, or surface mesh to the plotting object.

        Also accepts a 3D numpy.ndarray

        Parameters
        ----------
        mesh : vtk unstructured, structured, polymesh, or 3D numpy.ndarray
            A vtk unstructured, structured, or polymesh to plot.

        color : string or 3 item list, optional, defaults to white
            Either a string, rgb list, or hex color string.  For example:
                color='white'
                color='w'
                color=[1, 1, 1]
                color='#FFFFFF'

            Color will be overridden when scalars are input.

        style : string, optional
            Visualization style of the vtk mesh.  One for the following:
                style='surface'
                style='wireframe'
                style='points'

            Defaults to 'surface'

        scalars : numpy array, optional
            Scalars used to "color" the mesh.  Accepts an array equal to the
            number of cells or the number of points in the mesh.  Array should
            be sized as a single vector. If both color and scalars are None,
            then the active scalars are used

        rng : 2 item list, optional
            Range of mapper for scalars.  Defaults to minimum and maximum of
            scalars array.  Example: ``[-1, 2]``

        stitle : string, optional
            Scalar title.  By default there is no scalar legend bar.  Setting
            this creates the legend bar and adds a title to it.  To create a
            bar with no title, use an empty string (i.e. '').

        show_edges : bool, optional
            Shows the edges of a mesh.  Does not apply to a wireframe
            representation.

        point_size : float, optional
            Point size.  Applicable when style='points'.  Default 5.0

        opacity : float, optional
            Opacity of mesh.  Should be between 0 and 1.  Default 1.0

        line_width : float, optional
            Thickness of lines.  Only valid for wireframe and surface
            representations.  Default None.

        flip_scalars : bool, optional
            Flip direction of cmap.

        lighting : bool, optional
            Enable or disable view direction lighting.  Default False.

        n_colors : int, optional
            Number of colors to use when displaying scalars.  Default
            256.

        interpolate_before_map : bool, optional
            Enabling makes for a smoother scalar display.  Default
            False

        cmap : str, optional
           cmap string.  See available matplotlib cmaps.  Only
           applicable for when displaying scalars.  Defaults None
           (rainbow).  Requires matplotlib.

        multi_colors : bool, optional
            If a ``MultiBlock`` dataset is given this will color each block by
            a solid color using matplotlib's color cycler.

        name : str, optional
            The name for the added mesh/actor so that it can be easily updated.
            If an actor of this name already exists in the rendering window, it
            will be replaced by the new actor.

        texture : vtk.vtkTexture or np.ndarray or boolean, optional
            A texture to apply if the input mesh has texture coordinates.
            This will not work with MultiBlock datasets. If set to ``True``,
            the first avaialble texture on the object will be used. If a string
            name is given, it will pull a texture with that name associated to
            the input mesh.

        ambient : float, optional
            When lighting is enabled, this is the amount of light from
            0 to 1 that reaches the actor when not directed at the
            light source emitted from the viewer.  Default 0.2.

        Returns
        -------
        actor: vtk.vtkActor
            VTK actor of the mesh.
        """
        if scalar_bar_args is None:
            scalar_bar_args = {}

        if isinstance(mesh, np.ndarray):
            mesh = vtki.PolyData(mesh)
            style = 'points'

        # Convert the VTK data object to a vtki wrapped object if neccessary
        if not is_vtki_obj(mesh):
            mesh = wrap(mesh)

        if show_edges is None:
            show_edges = rcParams['show_edges']

        if lighting is None:
            lighting = rcParams['lighting']

        if name is None:
            name = '{}({})'.format(type(mesh).__name__, str(hex(id(mesh))))


        if isinstance(mesh, vtki.MultiBlock):
            self.remove_actor(name, reset_camera=reset_camera)
            # frist check the scalars
            if rng is None and scalars is not None:
                # Get the data range across the array for all blocks if scalar specified
                if isinstance(scalars, str):
                    rng = mesh.get_data_range(scalars)
                else:
                    # TODO: an array was given... how do we deal with that? Possibly
                    #       a 2D arrays or list of arrays  where first index
                    #       corresponds to the block? This could get complicated real quick.
                    raise RuntimeError('Scalar array must be given as a string name for multiblock datasets.')
            if multi_colors:
                # Compute unique colors for each index of the block
                import matplotlib as mpl
                from itertools import cycle
                cycler = mpl.rcParams['axes.prop_cycle']
                colors = cycle(cycler)
            # Now iteratively plot each element of the multiblock dataset
            actors = []
            for idx in range(mesh.GetNumberOfBlocks()):
                if mesh[idx] is None:
                    continue
                # Get a good name to use
                nm = '{}-{}'.format(name, idx)
                # Get the data object
                if not is_vtki_obj(mesh[idx]):
                    data = wrap(mesh.GetBlock(idx))
                    if not is_vtki_obj(mesh[idx]):
                        continue # move on if we can't plot it
                else:
                    data = mesh.GetBlock(idx)
                if data is None:
                    # Note that a block can exist but be None type
                    continue
                # Now check that scalars is available for this dataset
                if isinstance(data, vtk.vtkMultiBlockDataSet) or get_scalar(data, scalars) is None:
                    ts = None
                else:
                    ts = scalars
                if multi_colors:
                    color = next(colors)['color']
                a = self.add_mesh(data, color=color, style=style,
                                  scalars=ts, rng=rng, stitle=stitle,
                                  show_edges=show_edges,
                                  point_size=point_size, opacity=opacity,
                                  line_width=line_width,
                                  flip_scalars=flip_scalars,
                                  lighting=lighting, n_colors=n_colors,
                                  interpolate_before_map=interpolate_before_map,
                                  cmap=cmap, label=label,
                                  scalar_bar_args=scalar_bar_args,
                                  reset_camera=reset_camera, name=nm,
                                  texture=None,
                                  render_points_as_spheres=render_points_as_spheres,
                                  render_lines_as_tubes=render_lines_as_tubes,
                                  edge_color=edge_color, **kwargs)
                actors.append(a)
                if (reset_camera is None and not self.camera_set) or reset_camera:
                    cpos = self.get_default_cam_pos()
                    self.camera_position = cpos
                    self.camera_set = False
                    self.reset_camera()
            return actors


        # set main values
        self.mesh = mesh
        self.mapper = vtk.vtkDataSetMapper()
        self.mapper.SetInputData(self.mesh)
        if isinstance(scalars, str):
            self.mapper.SetArrayName(scalars)
        actor, prop = self.add_actor(self.mapper, reset_camera=reset_camera, name=name)

        if texture == True or isinstance(texture, str):
            texture = mesh._activate_texture(texture)

        if texture:
            if isinstance(texture, np.ndarray):
                texture = numpy_to_texture(texture)
            if not isinstance(texture, vtk.vtkTexture):
                raise TypeError('Invalid texture type ({})'.format(type(texture)))
            if mesh.GetPointData().GetTCoords() is None:
                raise AssertionError('Input mesh does not have texture coordinates to support the texture.')
            actor.SetTexture(texture)


        # Attempt get the active scalars if no preference given
        if scalars is None and color is None and texture is None:
            scalars = mesh.active_scalar
            # Make sure scalar components are not vectors/tuples
            if scalars is None or scalars.ndim != 1:
                scalars = None
            else:
                if stitle is None:
                    stitle = mesh.active_scalar_info[1]

        # Scalar formatting ===================================================
        if cmap is None:
            cmap = rcParams['cmap']
        title = 'Data' if stitle is None else stitle
        if scalars is not None:
            # if scalars is a string, then get the first array found with that name
            append_scalars = True
            if isinstance(scalars, str):
                title = scalars
                scalars = get_scalar(mesh, scalars)
                if stitle is None:
                    stitle = title
                #append_scalars = False

            if not isinstance(scalars, np.ndarray):
                scalars = np.asarray(scalars)

            if scalars.ndim != 1:
                scalars = scalars.ravel()

            if scalars.dtype == np.bool:
                scalars = scalars.astype(np.float)

            # Scalar interpolation approach
            if scalars.size == mesh.GetNumberOfPoints():
                self.mesh._add_point_scalar(scalars, title, append_scalars)
                self.mapper.SetScalarModeToUsePointData()
                self.mapper.GetLookupTable().SetNumberOfTableValues(n_colors)
                if interpolate_before_map:
                    self.mapper.InterpolateScalarsBeforeMappingOn()
            elif scalars.size == mesh.GetNumberOfCells():
                self.mesh._add_cell_scalar(scalars, title, append_scalars)
                self.mapper.SetScalarModeToUseCellData()
                self.mapper.GetLookupTable().SetNumberOfTableValues(n_colors)
                if interpolate_before_map:
                    self.mapper.InterpolateScalarsBeforeMappingOn()
            else:
                _raise_not_matching(scalars, mesh)

            # Set scalar range
            if not rng:
                rng = [np.nanmin(scalars), np.nanmax(scalars)]
            elif isinstance(rng, float) or isinstance(rng, int):
                rng = [-rng, rng]

            if np.any(rng):
                self.mapper.SetScalarRange(rng[0], rng[1])

            # Flip if requested
            table = self.mapper.GetLookupTable()
            if cmap is not None:
                try:
                    from matplotlib.cm import get_cmap
                except ImportError:
                    raise Exception('cmap requires matplotlib')
                cmap = get_cmap(cmap)
                ctable = cmap(np.linspace(0, 1, n_colors))*255
                ctable = ctable.astype(np.uint8)
                if flip_scalars:
                    ctable = np.ascontiguousarray(ctable[::-1])
                table.SetTable(VN.numpy_to_vtk(ctable))

            else:  # no cmap specified
                if flip_scalars:
                    self.mapper.GetLookupTable().SetHueRange(0.0, 0.66667)
                else:
                    self.mapper.GetLookupTable().SetHueRange(0.66667, 0.0)

        else:
            self.mapper.SetScalarModeToUseFieldData()

        # select view style
        if not style:
            style = 'surface'
        style = style.lower()
        if style == 'wireframe':
            prop.SetRepresentationToWireframe()
            if color is None:
                color = rcParams['outline_color']
        elif style == 'points':
            prop.SetRepresentationToPoints()
        elif style == 'surface':
            prop.SetRepresentationToSurface()
        else:
            raise Exception('Invalid style.  Must be one of the following:\n' +
                            '\t"surface"\n' +
                            '\t"wireframe"\n' +
                            '\t"points"\n')

        prop.SetPointSize(point_size)
        prop.SetAmbient(ambient)
        # edge display style
        if show_edges:
            prop.EdgeVisibilityOn()

        rgb_color = parse_color(color)
        prop.SetColor(rgb_color)
        prop.SetOpacity(opacity)
        prop.SetEdgeColor(parse_color(edge_color))

        if render_points_as_spheres:
            prop.SetRenderPointsAsSpheres(render_points_as_spheres)
        if render_lines_as_tubes:
            prop.SetRenderLinesAsTubes(render_lines_as_tubes)

        # legend label
        if label:
            assert isinstance(label, str), 'Label must be a string'
            self._labels.append([single_triangle(), label, rgb_color])

        # lighting display style
        if lighting is False:
            prop.LightingOff()

        # set line thickness
        if line_width:
            prop.SetLineWidth(line_width)

        # Add scalar bar if available
        if stitle is not None:
            self.add_scalar_bar(stitle, **scalar_bar_args)

        return actor

    def add_actor(self, uinput, reset_camera=False, name=None):
        """
        Adds an actor to render window.  Creates an actor if input is
        a mapper.

        Parameters
        ----------
        uinput : vtk.vtkMapper or vtk.vtkActor
            vtk mapper or vtk actor to be added.

        reset_camera : bool, optional
            Resets the camera when true.

        Returns
        -------
        actor : vtk.vtkActor
            The actor.

        actor_properties : vtk.Properties
            Actor properties.

        """
        # Remove actor by that name if present
        rv = self.remove_actor(name, reset_camera=False)

        if isinstance(uinput, vtk.vtkMapper):
            actor = vtk.vtkActor()
            actor.SetMapper(uinput)
        else:
            actor = uinput

        # Make sure scale is consistent with rest of scene
        if hasattr(actor, 'SetScale'):
            actor.SetScale(self.scale[0], self.scale[1], self.scale[2])

        self.renderer.AddActor(actor)
        if name is None:
            name = str(hex(id(actor)))

        self._actors[name] = actor

        if reset_camera:
            self.reset_camera()
        elif not self.camera_set and reset_camera is None and not rv:
            self.reset_camera()
        else:
            self._render()

        self.update_bounds_axes()

        return actor, actor.GetProperty()

    @property
    def camera(self):
        return self.renderer.GetActiveCamera()

    def remove_actor(self, actor, reset_camera=False):
        """
        Removes an actor from the Plotter.

        Parameters
        ----------
        actor : vtk.vtkActor
            Actor that has previously added to the Plotter.
        """
        name = None
        if isinstance(actor, str):
            name = actor
            keys = list(self._actors.keys())
            names = []
            for k in keys:
                if k.startswith('{}-'.format(name)):
                    names.append(k)
            if len(names) > 0:
                self.remove_actor(names, reset_camera=reset_camera)
            try:
                actor = self._actors[name]
            except KeyError:
                # If actor of that name is not present then return success
                return False
        if isinstance(actor, collections.Iterable):
            success = False
            for a in actor:
                rv = self.remove_actor(a, reset_camera=reset_camera)
                if rv or success:
                    success = True
            return success
        if actor is None:
            return False
        # First remove this actor's mapper from _scalar_bar_mappers
        _remove_mapper_from_plotter(self, actor, False)
        self.renderer.RemoveActor(actor)
        if name is None:
            for k, v in self._actors.items():
                if v == actor:
                    name = k
        self._actors.pop(name, None)
        self.update_bounds_axes()
        if reset_camera:
            self.reset_camera()
        elif not self.camera_set and reset_camera is None:
            self.reset_camera()
        else:
            self._render()
        return True

    def add_axes_at_origin(self):
        """
        Add axes actor at origin

        Returns
        --------
        marker_actor : vtk.vtkAxesActor
            vtkAxesActor actor
        """
        self.marker_actor = vtk.vtkAxesActor()
        self.renderer.AddActor(self.marker_actor)
        self._actors[str(hex(id(self.marker_actor)))] = self.marker_actor
        return self.marker_actor

    def add_bounds_axes(self, mesh=None, bounds=None, show_xaxis=True,
                        show_yaxis=True, show_zaxis=True, show_xlabels=True,
                        show_ylabels=True, show_zlabels=True, italic=False,
                        bold=True, shadow=False, font_size=None,
                        font_family=None, color=None,
                        xlabel='X Axis', ylabel='Y Axis', zlabel='Z Axis',
                        use_2d=True, grid=None, location='closest', ticks=None,
                        all_edges=False):
        """
        Adds bounds axes.  Shows the bounds of the most recent input
        mesh unless mesh is specified.

        Parameters
        ----------
        mesh : vtkPolydata or unstructured grid, optional
            Input mesh to draw bounds axes around

        bounds : list or tuple, optional
            Bounds to override mesh bounds.
            [xmin, xmax, ymin, ymax, zmin, zmax]

        show_xaxis : bool, optional
            Makes x axis visible.  Default True.

        show_yaxis : bool, optional
            Makes y axis visible.  Default True.

        show_zaxis : bool, optional
            Makes z axis visible.  Default True.

        show_xlabels : bool, optional
            Shows x labels.  Default True.

        show_ylabels : bool, optional
            Shows y labels.  Default True.

        show_zlabels : bool, optional
            Shows z labels.  Default True.

        italic : bool, optional
            Italicises axis labels and numbers.  Default False.

        bold : bool, optional
            Bolds axis labels and numbers.  Default True.

        shadow : bool, optional
            Adds a black shadow to the text.  Default False.

        font_size : float, optional
            Sets the size of the label font.  Defaults to 16.

        font_family : string, optional
            Font family.  Must be either courier, times, or arial.

        color : string or 3 item list, optional
            Color of all labels and axis titles.  Default white.
            Either a string, rgb list, or hex color string.  For example:

                color='white'
                color='w'
                color=[1, 1, 1]
                color='#FFFFFF'

        xlabel : string, optional
            Title of the x axis.  Default "X Axis"

        ylabel : string, optional
            Title of the y axis.  Default "Y Axis"

        zlabel : string, optional
            Title of the z axis.  Default "Z Axis"

        use_2d : bool, optional
            A bug with vtk 6.3 in Windows seems to cause this function
            to crash this can be enabled for smoother plotting for
            other enviornments.

        grid : bool or str, optional
            Add grid lines to the backface (``True``, ``'back'``, or
            ``'backface'``) or to the frontface (``'front'``,
            ``'frontface'``) of the axes actor.

        location : str, optional
            Set how the axes are drawn: either static (``'all'``),
            closest triad (``front``), furthest triad (``'back'``),
            static closest to the origin (``'origin'``), or outer
            edges (``'outer'``) in relation to the camera
            position. Options include: ``'all', 'front', 'back',
            'origin', 'outer'``

        ticks : str, optional
            Set how the ticks are drawn on the axes grid. Options include:
            ``'inside', 'outside', 'both'``

        all_edges : bool, optional
            Adds an unlabeled and unticked box at the boundaries of
            plot.  Useful for when wanting to plot outer grids while
            still retaining all edges of the boundary.

        Returns
        -------
        cube_axes_actor : vtk.vtkCubeAxesActor
            Bounds actor

        Examples
        --------
        >>> import vtki
        >>> from vtki import examples
        >>> mesh = vtki.Sphere()
        >>> plotter = vtki.Plotter()
        >>> plotter.add_mesh(mesh)
        >>> plotter.add_bounds_axes(grid='front', location='outer', all_edges=True)
        >>> plotter.show()

        """
        if font_family is None:
            font_family = rcParams['font']['family']
        if font_size is None:
            font_size = rcParams['font']['size']
        if color is None:
            color = rcParams['font']['color']

        color = parse_color(color)

        # Use the bounds of all data in the rendering window
        if not mesh and not bounds:
            bounds = self.bounds

        # create actor
        cube_axes_actor = vtk.vtkCubeAxesActor()
        cube_axes_actor.SetUse2DMode(False)
        cube_axes_actor.SetScale(self.scale[0], self.scale[1], self.scale[2])

        if grid:
            if isinstance(grid, str) and grid.lower() in ('front', 'frontface'):
                cube_axes_actor.SetGridLineLocation(cube_axes_actor.VTK_GRID_LINES_CLOSEST)
            if isinstance(grid, str) and grid.lower() in ('both', 'all'):
                cube_axes_actor.SetGridLineLocation(cube_axes_actor.VTK_GRID_LINES_ALL)
            else:
                cube_axes_actor.SetGridLineLocation(cube_axes_actor.VTK_GRID_LINES_FURTHEST)
            cube_axes_actor.DrawXGridlinesOn()
            cube_axes_actor.DrawYGridlinesOn()
            cube_axes_actor.DrawZGridlinesOn()
            # Set the colors
            cube_axes_actor.GetXAxesGridlinesProperty().SetColor(color)
            cube_axes_actor.GetYAxesGridlinesProperty().SetColor(color)
            cube_axes_actor.GetZAxesGridlinesProperty().SetColor(color)

        if isinstance(ticks, str):
            ticks = ticks.lower()
            if ticks in ('inside'):
                cube_axes_actor.SetTickLocationToInside()
            elif ticks in ('outside'):
                cube_axes_actor.SetTickLocationToOutside()
            elif ticks in ('both'):
                cube_axes_actor.SetTickLocationToBoth()
            else:
                raise ValueError('Value of ticks ({}) not understood.'.format(ticks))

        if isinstance(location, str):
            location = location.lower()
            if location in ('all'):
                cube_axes_actor.SetFlyModeToStaticEdges()
            elif location in ('origin'):
                cube_axes_actor.SetFlyModeToStaticTriad()
            elif location in ('outer'):
                cube_axes_actor.SetFlyModeToOuterEdges()
            elif location in ('default', 'closest', 'front'):
                cube_axes_actor.SetFlyModeToClosestTriad()
            elif location in ('furthest', 'back'):
                cube_axes_actor.SetFlyModeToFurthestTriad()
            else:
                raise ValueError('Value of location ({}) not understood.'.format(location))

        # set bounds
        if not bounds:
            bounds = mesh.GetBounds()
        cube_axes_actor.SetBounds(bounds)

        # show or hide axes
        cube_axes_actor.SetXAxisVisibility(show_xaxis)
        cube_axes_actor.SetYAxisVisibility(show_yaxis)
        cube_axes_actor.SetZAxisVisibility(show_zaxis)

        # disable minor ticks
        cube_axes_actor.XAxisMinorTickVisibilityOff()
        cube_axes_actor.YAxisMinorTickVisibilityOff()
        cube_axes_actor.ZAxisMinorTickVisibilityOff()

        cube_axes_actor.SetCamera(self.camera)

        # set color
        cube_axes_actor.GetXAxesLinesProperty().SetColor(color)
        cube_axes_actor.GetYAxesLinesProperty().SetColor(color)
        cube_axes_actor.GetZAxesLinesProperty().SetColor(color)

        # empty arr
        empty_str = vtk.vtkStringArray()
        empty_str.InsertNextValue('')

        # show lines
        if show_xaxis:
            cube_axes_actor.SetXTitle(xlabel)
        else:
            cube_axes_actor.SetXTitle('')
            cube_axes_actor.SetAxisLabels(0, empty_str)

        if show_yaxis:
            cube_axes_actor.SetYTitle(ylabel)
        else:
            cube_axes_actor.SetYTitle('')
            cube_axes_actor.SetAxisLabels(1, empty_str)

        if show_zaxis:
            cube_axes_actor.SetZTitle(zlabel)
        else:
            cube_axes_actor.SetZTitle('')
            cube_axes_actor.SetAxisLabels(2, empty_str)

        # show labels
        if not show_xlabels:
            cube_axes_actor.SetAxisLabels(0, empty_str)

        if not show_ylabels:
            cube_axes_actor.SetAxisLabels(1, empty_str)

        if not show_zlabels:
            cube_axes_actor.SetAxisLabels(2, empty_str)

        # set font
        font_family = parse_font_family(font_family)
        for i in range(3):
            cube_axes_actor.GetTitleTextProperty(i).SetFontSize(font_size)
            cube_axes_actor.GetTitleTextProperty(i).SetColor(color)
            cube_axes_actor.GetTitleTextProperty(i).SetFontFamily(font_family)
            cube_axes_actor.GetTitleTextProperty(i).SetBold(bold)

            cube_axes_actor.GetLabelTextProperty(i).SetFontSize(font_size)
            cube_axes_actor.GetLabelTextProperty(i).SetColor(color)
            cube_axes_actor.GetLabelTextProperty(i).SetFontFamily(font_family)
            cube_axes_actor.GetLabelTextProperty(i).SetBold(bold)

        self.add_actor(cube_axes_actor, reset_camera=False)
        self.cube_axes_actors.append(cube_axes_actor)

        if all_edges:
            self.add_bounds_axes(location='all',
                                 show_xlabels=False,
                                 show_ylabels=False,
                                 show_zlabels=False,
                                 xlabel='',
                                 ylabel='',
                                 zlabel='',
                                 color=color)
        return cube_axes_actor

<<<<<<< HEAD
    def grid(self, **kwargs):
        """A wrapped implementation of ``add_bounds_axes`` to change default
        behaviour to use gridlines and showing the axes labels on the outer
        edges. This is intended to be silimar to ``matplotlib``'s ``grid``
        function.
        """
        kwargs.setdefault('grid', 'back')
        kwargs.setdefault('location', 'outer')
        kwargs.setdefault('ticks', 'both')
        return self.add_bounds_axes(**kwargs)

=======
    def clear_cube_axes(self):
        for actor in self.cube_axes_actors:
            self.remove_actor(actor)
        self.cube_axes_actors = []
>>>>>>> eb3a777f

    def set_scale(self, xscale=None, yscale=None, zscale=None, reset_camera=True):
        """
        Scale all the datasets in the scene.
        Scaling in performed independently on the X, Y and Z axis.
        A scale of zero is illegal and will be replaced with one.
        """
        if xscale is None:
            xscale = self.scale[0]
        if yscale is None:
            yscale = self.scale[1]
        if zscale is None:
            zscale = self.scale[2]
        self.scale = [xscale, yscale, zscale]
        for name, actor in self._actors.items():
            if hasattr(actor, 'SetScale'):
                actor.SetScale(xscale, yscale, zscale)
        self.update_bounds_axes()
        self._render()
        if reset_camera:
            self.reset_camera()

    def add_scalar_bar(self, title=None, n_labels=5, italic=False, bold=True,
                       title_font_size=None, label_font_size=None, color=None,
                       font_family=None, shadow=False, mapper=None,
                       width=None, height=None, position_x=None, position_y=None):
        """
        Creates scalar bar using the ranges as set by the last input mesh.

        Parameters
        ----------
        title : string, optional
            Title of the scalar bar.  Default None

        n_labels : int, optional
            Number of labels to use for the scalar bar.

        italic : bool, optional
            Italicises title and bar labels.  Default False.

        bold  : bool, optional
            Bolds title and bar labels.  Default True

        title_font_size : float, optional
            Sets the size of the title font.  Defaults to None and is sized
            automatically.

        label_font_size : float, optional
            Sets the size of the title font.  Defaults to None and is sized
            automatically.

        color : string or 3 item list, optional, defaults to white
            Either a string, rgb list, or hex color string.  For example:
                color='white'
                color='w'
                color=[1, 1, 1]
                color='#FFFFFF'

        font_family : string, optional
            Font family.  Must be either courier, times, or arial.

        shadow : bool, optional
            Adds a black shadow to the text.  Defaults to False

        width : float, optional
            The percentage (0 to 1) width of the window fo the colorbar

        height : float, optional
            The percentage (0 to 1) height of the window for the colorbar

        position_x : float, optional
            The percentage (0 to 1) along the winow's horizontal direction to
            place the bottom left corner of the colorbar

        position_y : float, optional
            The percentage (0 to 1) along the winow's vertical direction to
            place the bottom left corner of the colorbar

        Notes
        -----
        Setting title_font_size, or label_font_size disables automatic font
        sizing for both the title and label.


        """
        if font_family is None:
            font_family = rcParams['font']['family']
        if label_font_size is None:
            label_font_size = rcParams['font']['label_size']
        if title_font_size is None:
            title_font_size = rcParams['font']['title_size']
        if color is None:
            color = rcParams['font']['color']
        # Automatically choose size if not specified
        if width is None:
            width = rcParams['colorbar']['width']
        if height is None:
            height = rcParams['colorbar']['height']

        # check if maper exists
        if mapper is None:
            if not hasattr(self, 'mapper'):
                raise Exception('Mapper does not exist.  ' +
                                'Add a mesh with scalars first.')
            mapper = self.mapper

        if title:
            # Check that this data hasn't already been plotted
            if title in list(self._scalar_bar_ranges.keys()):
                rng = list(self._scalar_bar_ranges[title])
                newrng = mapper.GetScalarRange()
                oldmappers = self._scalar_bar_mappers[title]
                # get max for range and reset everything
                if newrng[0] < rng[0]:
                    rng[0] = newrng[0]
                if newrng[1] > rng[1]:
                    rng[1] = newrng[1]
                for m in oldmappers:
                    m.SetScalarRange(rng[0], rng[1])
                mapper.SetScalarRange(rng[0], rng[1])
                self._scalar_bar_mappers[title].append(mapper)
                self._scalar_bar_ranges[title] = rng
                # Color bar already present and ready to be used so returning
                return

        # Automatically choose location if not specified
        if position_x is None or position_y is None:
            try:
                slot = min(self._scalar_bar_slots)
                self._scalar_bar_slots.remove(slot)
            except:
                raise RuntimeError('Maximum number of color bars reached.')
            if position_x is None:
                position_x = rcParams['colorbar']['position_x']
            if position_y is None:
                position_y = rcParams['colorbar']['position_y'] + slot * height
        # Adjust to make sure on the screen
        if position_x + width > 1:
            position_x -= width
        if position_y + height > 1:
            position_y -= height

        # parse color
        color = parse_color(color)

        # Create scalar bar
        self.scalar_bar = vtk.vtkScalarBarActor()
        self.scalar_bar.SetLookupTable(mapper.GetLookupTable())
        self.scalar_bar.SetNumberOfLabels(n_labels)

        # edit the size of the colorbar
        self.scalar_bar.SetHeight(height)
        self.scalar_bar.SetWidth(width)
        self.scalar_bar.SetPosition(position_x, position_y)
        self.scalar_bar.SetOrientationToHorizontal()

        if label_font_size is None or title_font_size is None:
            self.scalar_bar.UnconstrainedFontSizeOn()

        if n_labels:
            label_text = self.scalar_bar.GetLabelTextProperty()
            label_text.SetColor(color)
            label_text.SetShadow(shadow)

            # Set font
            label_text.SetFontFamily(parse_font_family(font_family))
            label_text.SetItalic(italic)
            label_text.SetBold(bold)
            if label_font_size:
                label_text.SetFontSize(label_font_size)

        # Set properties
        if title:
            rng = mapper.GetScalarRange()
            self._scalar_bar_ranges[title] = rng
            self._scalar_bar_mappers[title] = [mapper]
            self._scalar_bar_slot_lookup[title] = slot

            self.scalar_bar.SetTitle(title)
            title_text = self.scalar_bar.GetTitleTextProperty()

            title_text.SetJustificationToCentered()

            title_text.SetItalic(italic)
            title_text.SetBold(bold)
            title_text.SetShadow(shadow)
            if title_font_size:
                title_text.SetFontSize(title_font_size)

            # Set font
            title_text.SetFontFamily(parse_font_family(font_family))

            # set color
            title_text.SetColor(color)

            self._scalar_bar_actors[title] = self.scalar_bar

        self.add_actor(self.scalar_bar, reset_camera=False)

    def update_scalars(self, scalars, mesh=None, render=True):
        """
        Updates scalars of the an object in the plotter.

        Parameters
        ----------
        scalars : np.ndarray
            Scalars to replace existing scalars.

        mesh : vtk.PolyData or vtk.UnstructuredGrid, optional
            Object that has already been added to the Plotter.  If
            None, uses last added mesh.

        render : bool, optional
            Forces an update to the render window.  Default True.

        """
        if mesh is None:
            mesh = self.mesh

        if isinstance(mesh, (collections.Iterable, vtki.MultiBlock)):
            # Recursive if need to update scalars on many meshes
            for m in mesh:
                self.update_scalars(scalars, mesh=m, render=False)
            if render:
                self.ren_win.Render()
            return

        if isinstance(scalars, str):
            # Grab scalar array if name given
            scalars = get_scalar(mesh, scalars)

        if scalars is None:
            if render:
                self.ren_win.Render()
            return

        if scalars.shape[0] == mesh.GetNumberOfPoints():
            data = mesh.GetPointData()
        elif scalars.shape[0] == mesh.GetNumberOfCells():
            data = mesh.GetCellData()
        else:
            _raise_not_matching(scalars, mesh)

        vtk_scalars = data.GetScalars()
        if vtk_scalars is None:
            raise Exception('No active scalars')
        s = VN.vtk_to_numpy(vtk_scalars)
        s[:] = scalars
        data.Modified()
        try:
            # Why are the points updated here? Not all datasets have points
            # and only the scalar array is modified by this function...
            mesh.GetPoints().Modified()
        except:
            pass

        if render:
            self.ren_win.Render()

    def update_coordinates(self, points, mesh=None, render=True):
        """
        Updates the points of the an object in the plotter.

        Parameters
        ----------
        points : np.ndarray
            Points to replace existing points.

        mesh : vtk.PolyData or vtk.UnstructuredGrid, optional
            Object that has already been added to the Plotter.  If
            None, uses last added mesh.

        render : bool, optional
            Forces an update to the render window.  Default True.

        """
        if mesh is None:
            mesh = self.mesh

        mesh.points = points

        if render:
            self._render()

    def close(self):
        """ closes render window """

        # must close out axes marker
        if hasattr(self, 'axes_widget'):
            del self.axes_widget

        # reset scalar bar stuff
        self._scalar_bar_slots = set(range(MAX_N_COLOR_BARS))
        self._scalar_bar_slot_lookup = {}
        self._scalar_bar_ranges = {}
        self._scalar_bar_mappers = {}

        if hasattr(self, 'ren_win'):
            self.ren_win.Finalize()
            del self.ren_win

        if hasattr(self, 'iren'):
            self.iren.RemoveAllObservers()
            del self.iren

        if hasattr(self, 'textActor'):
            del self.textActor

        # end movie
        if hasattr(self, 'mwriter'):
            try:
                self.mwriter.close()
            except BaseException:
                pass

        if hasattr(self, 'ifilter'):
            del self.ifilter

    def add_text(self, text, position=None, font_size=50, color=None,
                font=None, shadow=False, name=None):
        """
        Adds text to plot object in the top left corner by default

        Parameters
        ----------
        text : str
            The text to add the the rendering

        position : tuple(float)
            Length 2 tuple of the pixelwise position to place the bottom
            left corner of the text box. Default is to find the top right corner
            of the renderering window and place text box up there.

        font : string, optional
            Font name may be courier, times, or arial

        shadow : bool, optional
            Adds a black shadow to the text.  Defaults to False

        name : str, optional
            The name for the added actor so that it can be easily updated.
            If an actor of this name already exists in the rendering window, it
            will be replaced by the new actor.

        Returns
        -------
        textActor : vtk.vtkTextActor
            Text actor added to plot

        """
        if font is None:
            font = rcParams['font']['family']
        if font_size is None:
            font_size = rcParams['font']['size']
        if position is None:
            # Set the position of the text to the top left corner
            window_size = self.window_size
            x = window_size[0] * 0.02
            y = window_size[1] * 0.90
            position = [x, y]

        self.textActor = vtk.vtkTextActor()
        self.textActor.SetPosition(position)
        self.textActor.GetTextProperty().SetFontSize(font_size)
        self.textActor.GetTextProperty().SetColor(parse_color(color))
        self.textActor.GetTextProperty().SetFontFamily(FONT_KEYS[font])
        self.textActor.GetTextProperty().SetShadow(shadow)
        self.textActor.SetInput(text)
        self.add_actor(self.textActor, reset_camera=False, name=name)
        return self.textActor

    def open_movie(self, filename, framerate=24):
        """
        Establishes a connection to the ffmpeg writer

        Parameters
        ----------
        filename : str
            Filename of the movie to open.  Filename should end in mp4,
            but other filetypes may be supported.  See "imagio.get_writer"

        framerate : int, optional
            Frames per second.

        """
        self.mwriter = imageio.get_writer(filename, fps=framerate)

    def open_gif(self, filename):
        """
        Open a gif file.

        Parameters
        ----------
        filename : str
            Filename of the gif to open.  Filename must end in gif.

        """
        if filename[-3:] != 'gif':
            raise Exception('Unsupported filetype.  Must end in .gif')
        self.mwriter = imageio.get_writer(filename, mode='I')

    def write_frame(self):
        """ Writes a single frame to the movie file """
        self.mwriter.append_data(self.image)

    @property
    def window_size(self):
        """ returns render window size """
        return list(self.ren_win.GetSize())

    @property
    def image(self):
        """ Returns an image array of current render window """
        if not hasattr(self, 'ifilter'):
            self.start_image_filter()
        # Update filter and grab pixels
        self.ifilter.Modified()
        self.ifilter.Update()
        image = self.ifilter.GetOutput()
        img_array = vtki.utilities.point_scalar(image, 'ImageScalars')

        # Reshape and write
        tgt_size = (self.window_size[1], self.window_size[0], -1)
        return img_array.reshape(tgt_size)[::-1]

    def add_lines(self, lines, color=[1, 1, 1], width=5, label=None, name=None):
        """
        Adds lines to the plotting object.

        Parameters
        ----------
        lines : np.ndarray or vtki.PolyData
            Points representing line segments.  For example, two line segments
            would be represented as:

            np.array([[0, 0, 0], [1, 0, 0], [1, 0, 0], [1, 1, 0]])

        color : string or 3 item list, optional, defaults to white
            Either a string, rgb list, or hex color string.  For example:
                color='white'
                color='w'
                color=[1, 1, 1]
                color='#FFFFFF'

        width : float, optional
            Thickness of lines

        name : str, optional
            The name for the added actor so that it can be easily updated.
            If an actor of this name already exists in the rendering window, it
            will be replaced by the new actor.

        Returns
        -------
        actor : vtk.vtkActor
            Lines actor.

        """
        if not isinstance(lines, np.ndarray):
            raise Exception('Input should be an array of point segments')

        lines = vtki.lines_from_points(lines)

        # Create mapper and add lines
        mapper = vtk.vtkDataSetMapper()
        mapper.SetInputData(lines)

        rgb_color = parse_color(color)

        # legend label
        if label:
            assert isinstance(label, str), 'Label must be a string'
            self._labels.append([lines, label, rgb_color])

        # Create actor
        self.scalar_bar = vtk.vtkActor()
        self.scalar_bar.SetMapper(mapper)
        self.scalar_bar.GetProperty().SetLineWidth(width)
        self.scalar_bar.GetProperty().EdgeVisibilityOn()
        self.scalar_bar.GetProperty().SetEdgeColor(rgb_color)
        self.scalar_bar.GetProperty().SetColor(rgb_color)
        self.scalar_bar.GetProperty().LightingOff()

        # Add to renderer
        self.add_actor(self.scalar_bar, reset_camera=False, name=name)
        return self.scalar_bar

    def remove_scalar_bar(self):
        """ Removes scalar bar """
        if hasattr(self, 'scalar_bar'):
            self.remove_actor(self.scalar_bar, reset_camera=False)

    def add_point_labels(self, points, labels, italic=False, bold=True,
                         font_size=None, text_color='k',
                         font_family=None, shadow=False,
                         show_points=True, point_color='k', point_size=5,
                         name=None):
        """
        Creates a point actor with one label from list labels assigned to
        each point.

        Parameters
        ----------
        points : np.ndarray
            n x 3 numpy array of points.

        labels : list
            List of labels.  Must be the same length as points.

        italic : bool, optional
            Italicises title and bar labels.  Default False.

        bold : bool, optional
            Bolds title and bar labels.  Default True

        font_size : float, optional
            Sets the size of the title font.  Defaults to 16.

        text_color : string or 3 item list, optional, defaults to black
            Color of text.
            Either a string, rgb list, or hex color string.  For example:

                text_color='white'
                text_color='w'
                text_color=[1, 1, 1]
                text_color='#FFFFFF'

        font_family : string, optional
            Font family.  Must be either courier, times, or arial.

        shadow : bool, optional
            Adds a black shadow to the text.  Defaults to False

        show_points : bool, optional
            Controls if points are visible.  Default True

        point_color : string or 3 item list, optional, defaults to black
            Color of points (if visible).
            Either a string, rgb list, or hex color string.  For example:

                text_color='white'
                text_color='w'
                text_color=[1, 1, 1]
                text_color='#FFFFFF'

        point_size : float, optional
            Size of points (if visible)

        name : str, optional
            The name for the added actor so that it can be easily updated.
            If an actor of this name already exists in the rendering window, it
            will be replaced by the new actor.

        Returns
        -------
        labelMapper : vtk.vtkvtkLabeledDataMapper
            VTK label mapper.  Can be used to change properties of the labels.

        """
        if font_family is None:
            font_family = rcParams['font']['family']
        if font_size is None:
            font_size = rcParams['font']['size']

        if len(points) != len(labels):
            raise Exception('There must be one label for each point')

        vtkpoints = vtki.PolyData(points)

        vtklabels = vtk.vtkStringArray()
        vtklabels.SetName('labels')
        for item in labels:
            vtklabels.InsertNextValue(str(item))
        vtkpoints.GetPointData().AddArray(vtklabels)

        # create label mapper
        labelMapper = vtk.vtkLabeledDataMapper()
        labelMapper.SetInputData(vtkpoints)
        textprop = labelMapper.GetLabelTextProperty()
        textprop.SetItalic(italic)
        textprop.SetBold(bold)
        textprop.SetFontSize(font_size)
        textprop.SetFontFamily(parse_font_family(font_family))
        textprop.SetColor(parse_color(text_color))
        textprop.SetShadow(shadow)
        labelMapper.SetLabelModeToLabelFieldData()
        labelMapper.SetFieldDataName('labels')

        labelActor = vtk.vtkActor2D()
        labelActor.SetMapper(labelMapper)

        # add points
        if show_points:
            style = 'points'
        else:
            style = 'surface'
        self.add_mesh(vtkpoints, style=style, color=point_color,
                      point_size=point_size)

        self.add_actor(labelActor, reset_camera=False, name=name)
        return labelMapper

    def add_points(self, points, **kwargs):
        """ Add points to a mesh """
        kwargs['style'] = 'points'
        self.add_mesh(points, **kwargs)

    def add_arrows(self, cent, direction, mag=1, reset_camera=None, name=None):
        """ Adds arrows to plotting object """

        if cent.ndim != 2:
            cent = cent.reshape((-1, 3))

        if direction.ndim != 2:
            direction = direction.reshape((-1, 3))

        pdata = vtki.vector_poly_data(cent, direction * mag)
        arrows = arrows_actor(pdata)
        self.add_actor(arrows, reset_camera=reset_camera, name=name)

        return arrows, pdata

    def screenshot(self, filename=None, transparent_background=False,
                   return_img=None):
        """
        Takes screenshot at current camera position

        Parameters
        ----------
        filename : str, optional
            Location to write image to.  If None, no image is written.

        transparent_background : bool, optional
            Makes the background transparent.  Default False.

        return_img : bool, optional
            If a string filename is given and this is true, a NumPy array of
            the image will be returned.

        Returns
        -------
        img :  numpy.ndarray
            Array containing pixel RGB and alpha.  Sized:
            [Window height x Window width x 3] for transparent_background=False
            [Window height x Window width x 4] for transparent_background=True

        Examples
        --------
        >>> import vtki
        >>> sphere = vtki.Sphere()
        >>> plotter = vtki.Plotter()
        >>> actor = plotter.add_mesh(sphere)
        >>> plotter.screenshot('screenshot.png') # doctest:+SKIP
        """
        if not hasattr(self, 'ifilter'):
            self.start_image_filter()
        # configure image filter
        if transparent_background:
            self.ifilter.SetInputBufferTypeToRGBA()
        else:
            self.ifilter.SetInputBufferTypeToRGB()

        # this needs to be called twice for some reason,  debug later
        if isinstance(self, Plotter):
            # TODO: we need a consistent rendering function
            self.render()
        else:
            self._render()
        img = self.image
        img = self.image

        if not img.size:
            raise Exception('Empty image.  Have you run plot() first?')

        # write screenshot to file
        if filename:
            if not return_img:
                return imageio.imwrite(filename, img)
            imageio.imwrite(filename, img)

        return img

    def add_legend(self, labels=None, bcolor=[0.5, 0.5, 0.5], border=False,
                   size=None, name=None):
        """
        Adds a legend to render window.  Entries must be a list
        containing one string and color entry for each item.

        Parameters
        ----------
        labels : list, optional
            When set to None, uses existing labels as specified by

            - add_mesh
            - add_lines
            - add_points

            List contianing one entry for each item to be added to the
            legend.  Each entry must contain two strings, [label,
            color], where label is the name of the item to add, and
            color is the color of the label to add.

        bcolor : list or string, optional
            Background color, either a three item 0 to 1 RGB color
            list, or a matplotlib color string (e.g. 'w' or 'white'
            for a white color).  If None, legend background is
            disabled.

        border : bool, optional
            Controls if there will be a border around the legend.
            Default False.

        size : list, optional
            Two float list, each float between 0 and 1.  For example
            [0.1, 0.1] would make the legend 10% the size of the
            entire figure window.

        name : str, optional
            The name for the added actor so that it can be easily updated.
            If an actor of this name already exists in the rendering window, it
            will be replaced by the new actor.

        Returns
        -------
        legend : vtk.vtkLegendBoxActor
            Actor for the legend.

        Examples
        --------
        >>> import vtki
        >>> from vtki import examples
        >>> mesh = examples.load_hexbeam()
        >>> othermesh = examples.load_uniform()
        >>> plotter = vtki.Plotter()
        >>> _ = plotter.add_mesh(mesh, label='My Mesh')
        >>> _ = plotter.add_mesh(othermesh, 'k', label='My Other Mesh')
        >>> _ = plotter.add_legend()
        >>> plotter.show() # doctest:+SKIP

        Alternative manual example

        >>> import vtki
        >>> from vtki import examples
        >>> mesh = examples.load_hexbeam()
        >>> othermesh = examples.load_uniform()
        >>> legend_entries = []
        >>> legend_entries.append(['My Mesh', 'w'])
        >>> legend_entries.append(['My Other Mesh', 'k'])
        >>> plotter = vtki.Plotter()
        >>> _ = plotter.add_mesh(mesh)
        >>> _ = plotter.add_mesh(othermesh, 'k')
        >>> _ = plotter.add_legend(legend_entries)
        >>> plotter.show() # doctest:+SKIP
        """
        self.legend = vtk.vtkLegendBoxActor()

        if labels is None:
            # use existing labels
            if not self._labels:
                raise Exception('No labels input.\n\n' +
                                'Add labels to individual items when adding them to' +
                                'the plotting object with the "label=" parameter.  ' +
                                'or enter them as the "labels" parameter.')

            self.legend.SetNumberOfEntries(len(self._labels))
            for i, (vtk_object, text, color) in enumerate(self._labels):
                self.legend.SetEntry(i, vtk_object, text, parse_color(color))

        else:
            self.legend.SetNumberOfEntries(len(labels))
            legendface = single_triangle()
            for i, (text, color) in enumerate(labels):
                self.legend.SetEntry(i, legendface, text, parse_color(color))

        if size:
            self.legend.SetPosition2(size[0], size[1])

        if bcolor is None:
            self.legend.UseBackgroundOff()
        else:
            self.legend.UseBackgroundOn()
            self.legend.SetBackgroundColor(bcolor)

        if border:
            self.legend.BorderOn()
        else:
            self.legend.BorderOff()

        # Add to renderer
        self.add_actor(self.legend, reset_camera=False, name=name)
        return self.legend

    @property
    def camera_position(self):
        """ Returns camera position of active render window """
        return [self.camera.GetPosition(),
                self.camera.GetFocalPoint(),
                self.camera.GetViewUp()]

    @camera_position.setter
    def camera_position(self, camera_location):
        """ Set camera position of active render window """
        if camera_location is None:
            return

        # everything is set explicitly
        self.camera.SetPosition(camera_location[0])
        self.camera.SetFocalPoint(camera_location[1])
        self.camera.SetViewUp(camera_location[2])

        # reset clipping range
        self.renderer.ResetCameraClippingRange()
        self.camera_set = True

    def reset_camera(self):
        """
        Reset camera so it slides along the vector defined from camera
        position to focal point until all of the actors can be seen.
        """
        self.renderer.ResetCamera()
        self._render()

    def isometric_view(self):
        """
        Resets the camera to a default isometric view showing all the
        actors in the scene.
        """
        self.camera_position = self.get_default_cam_pos()
        self.camera_set = False
        return self.reset_camera()

    def set_background(self, color):
        """
        Sets background color

        Parameters
        ----------
        color : string or 3 item list, optional, defaults to white
            Either a string, rgb list, or hex color string.  For example:
                color='white'
                color='w'
                color=[1, 1, 1]
                color='#FFFFFF'

        """
        if color is None:
            color = rcParams['background']
        if isinstance(color, str):
            if color.lower() in 'paraview' or color.lower() in 'pv':
                # Use the default ParaView background color
                color = PV_BACKGROUND
            else:
                color = vtki.string_to_rgb(color)
        self.renderer.SetBackground(color)

    @property
    def background_color(self):
        """ Returns background color """
        return self.renderer.GetBackground()

    @background_color.setter
    def background_color(self, color):
        """ Sets background color """
        self.set_background(color)

    def start_image_filter(self):
        """ creates an image filter """
        self.ifilter = vtk.vtkWindowToImageFilter()
        self.ifilter.SetInput(self.ren_win)
        self.ifilter.SetInputBufferTypeToRGB()
        self.ifilter.ReadFrontBufferOff()

    def remove_legend(self):
        """ Removes legend actor """
        if hasattr(self, 'legend'):
            self.remove_actor(self.legend, reset_camera=False)
            self._render()

    def enable_cell_picking(self, mesh=None, callback=None):
        """
        Enables picking of cells.  Press r to enable retangle based
        selection.  Press "r" again to turn it off.  Selection will be
        saved to self.picked_cells.

        Uses last input mesh for input

        Parameters
        ----------
        mesh : vtk.UnstructuredGrid, optional
            UnstructuredGrid grid to select cells from.  Uses last
            input grid by default.

        callback : function, optional
            When input, calls this function after a selection is made.
            The picked_cells are input as the first parameter to this function.

        """
        if mesh is None:
            if not hasattr(self, 'mesh'):
                raise Exception('Input a mesh into the Plotter class first or '
                                + 'or set it in this function')
            mesh = self.mesh

        def pick_call_back(picker, event_id):
            extract = vtk.vtkExtractGeometry()
            mesh.cell_arrays['orig_extract_id'] = np.arange(mesh.n_cells)
            extract.SetInputData(mesh)
            extract.SetImplicitFunction(picker.GetFrustum())
            extract.Update()
            self.picked_cells = vtki.wrap(extract.GetOutput())

            if callback is not None:
                callback(self.picked_cells)

        area_picker = vtk.vtkAreaPicker()
        area_picker.AddObserver(vtk.vtkCommand.EndPickEvent, pick_call_back)

        style = vtk.vtkInteractorStyleRubberBandPick()
        self.iren.SetInteractorStyle(style)
        self.iren.SetPicker(area_picker)


    def export_vtkjs(self, filename, compress_arrays=False):
        """Export the current rendering scene as a VTKjs scene for rendering
        in a web browser"""
        if not hasattr(self, 'ren_win'):
            raise RuntimeError('Export must be called before showing/closing the scene.')
        return export_plotter_vtkjs(self, filename, compress_arrays=compress_arrays)


class Plotter(BasePlotter):
    """
    Plotting object to display vtk meshes or numpy arrays.

    Example
    -------
    >>> import vtki
    >>> from vtki import examples
    >>> mesh = examples.load_hexbeam()
    >>> another_mesh = examples.load_uniform()
    >>> plotter = vtki.Plotter()
    >>> _ = plotter.add_mesh(mesh, color='red')
    >>> _ = plotter.add_mesh(another_mesh, color='blue')
    >>> plotter.show() # doctest:+SKIP

    Parameters
    ----------
    off_screen : bool, optional
        Renders off screen when False.  Useful for automated screenshots.

    notebook : bool, optional
        When True, the resulting plot is placed inline a jupyter notebook.
        Assumes a jupyter console is active.  Automatically enables off_screen.

    """
    last_update_time = 0.0
    q_pressed = False
    right_timer_id = -1

    def __init__(self, off_screen=False, notebook=None):
        """
        Initialize a vtk plotting object
        """
        super(Plotter, self).__init__()
        log.debug('Initializing')
        def onTimer(iren, eventId):
            if 'TimerEvent' == eventId:
                self.iren.TerminateApp()

        if vtki.TESTING_OFFSCREEN:
            off_screen = True

        if notebook is None:
            if run_from_ipython():
                notebook = type(get_ipython()).__module__.startswith('ipykernel.')

        self.notebook = notebook
        if self.notebook:
            off_screen = True
        self.off_screen = off_screen

        # initialize render window
        self.ren_win = vtk.vtkRenderWindow()
        self.ren_win.AddRenderer(self.renderer)

        if self.off_screen:
            self.ren_win.SetOffScreenRendering(1)
        else:  # Allow user to interact
            self.iren = vtk.vtkRenderWindowInteractor()
            self.iren.SetDesiredUpdateRate(30.0)
            self.iren.SetRenderWindow(self.ren_win)
            self.enable_trackball_style()
            self.iren.AddObserver("KeyPressEvent", self.key_press_event)

        # Set background
        self.set_background(rcParams['background'])

        # add timer event if interactive render exists
        if hasattr(self, 'iren'):
            self.iren.AddObserver(vtk.vtkCommand.TimerEvent, onTimer)


    def show(self, title=None, window_size=None, interactive=True,
             auto_close=True, interactive_update=False, full_screen=False,
             screenshot=False):
        """
        Creates plotting window

        Parameters
        ----------
        title : string, optional
            Title of plotting window.

        window_size : list, optional
            Window size in pixels.  Defaults to [1024, 768]

        interactive : bool, optional
            Enabled by default.  Allows user to pan and move figure.

        auto_close : bool, optional
            Enabled by default.  Exits plotting session when user closes the
            window when interactive is True.

        interactive_update: bool, optional
            Disabled by default.  Allows user to non-blocking draw,
            user should call Update() in each iteration.

        full_screen : bool, optional
            Opens window in full screen.  When enabled, ignores window_size.
            Default False.

        Returns
        -------
        cpos : list
            List of camera position, focal point, and view up

        """
        # reset unless camera for the first render unless camera is set
        if self.first_time and not self.camera_set:
            self.camera_position = self.get_default_cam_pos()
            self.renderer.ResetCamera()
            self.first_time = False

        if title:
            self.ren_win.SetWindowName(title)

        # if full_screen:
        if full_screen:
            self.ren_win.SetFullScreen(True)
            self.ren_win.BordersOn()  # super buggy when disabled
        else:
            if window_size is None:
                window_size = rcParams['window_size']
            self.ren_win.SetSize(window_size[0], window_size[1])

        # Render
        log.debug('Rendering')
        self.ren_win.Render()

        if interactive and (not self.off_screen):
            try:  # interrupts will be caught here
                log.debug('Starting iren')
                self.iren.Initialize()
                if not interactive_update:
                    self.iren.Start()
            except KeyboardInterrupt:
                log.debug('KeyboardInterrupt')
                self.close()
                raise KeyboardInterrupt

        # Get camera position before closing
        cpos = self.camera_position

        if self.notebook:
            # sanity check
            try:
                import IPython
            except ImportError:
                raise Exception('Install IPython to display image in a notebook')

            img = PIL.Image.fromarray(self.screenshot())
            disp = IPython.display.display(img)

        # take screenshot
        if screenshot:
            if screenshot == True:
                img = self.screenshot(return_img=True)
            else:
                img = self.screenshot(screenshot, return_img=True)

        if auto_close:
            self.close()

        if self.notebook:
            return disp

        if screenshot:
            return cpos, img

        return cpos

    def plot(self, *args, **kwargs):
        """ Present for backwards compatibility. Use `show()` instead """
        return self.show(*args, **kwargs)

    def render(self):
        """ renders main window """
        self.ren_win.Render()


def arrows_actor(pdata):
    """ Creates an actor composed of arrows """

    # Create arrow object
    arrow = vtk.vtkArrowSource()
    arrow.Update()
    glyph3D = vtk.vtkGlyph3D()
    glyph3D.SetSourceData(arrow.GetOutput())
    glyph3D.SetInputData(pdata)
    glyph3D.SetVectorModeToUseVector()
    glyph3D.Update()

    # Create mapper
    mapper = vtk.vtkDataSetMapper()
    mapper.SetInputConnection(glyph3D.GetOutputPort())

    # Create actor
    actor = vtk.vtkActor()
    actor.SetMapper(mapper)
    actor.GetProperty().LightingOff()

    return actor


def single_triangle():
    """ A single PolyData triangle """
    points = np.zeros((3, 3))
    points[1] = [1, 0, 0]
    points[2] = [0.5, 0.707, 0]
    cells = np.array([[3, 0, 1, 2]], ctypes.c_long)
    return vtki.PolyData(points, cells)


def parse_color(color):
    """ Parses color into a vtk friendly rgb list """
    if color is None:
        color = rcParams['color']
    if isinstance(color, str):
        return vtki.string_to_rgb(color)
    elif len(color) == 3:
        return color
    else:
        raise Exception("""
    Invalid color input
    Must ba string, rgb list, or hex color string.  For example:
        color='white'
        color='w'
        color=[1, 1, 1]
        color='#FFFFFF'""")


def parse_font_family(font_family):
    """ checks font name """
    # check font name
    font_family = font_family.lower()
    if font_family not in ['courier', 'times', 'arial']:
        raise Exception('Font must be either "courier", "times" ' +
                        'or "arial"')

    return FONT_KEYS[font_family]<|MERGE_RESOLUTION|>--- conflicted
+++ resolved
@@ -1184,9 +1184,9 @@
                                  color=color)
         return cube_axes_actor
 
-<<<<<<< HEAD
-    def grid(self, **kwargs):
-        """A wrapped implementation of ``add_bounds_axes`` to change default
+    def show_grid(self, **kwargs):
+        """
+        A wrapped implementation of ``add_bounds_axes`` to change default
         behaviour to use gridlines and showing the axes labels on the outer
         edges. This is intended to be silimar to ``matplotlib``'s ``grid``
         function.
@@ -1194,14 +1194,13 @@
         kwargs.setdefault('grid', 'back')
         kwargs.setdefault('location', 'outer')
         kwargs.setdefault('ticks', 'both')
+        kwargs.setdefault('all_edges', True)
         return self.add_bounds_axes(**kwargs)
 
-=======
     def clear_cube_axes(self):
         for actor in self.cube_axes_actors:
             self.remove_actor(actor)
         self.cube_axes_actors = []
->>>>>>> eb3a777f
 
     def set_scale(self, xscale=None, yscale=None, zscale=None, reset_camera=True):
         """
